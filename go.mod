--- conflicted
+++ resolved
@@ -1,13 +1,10 @@
 module github.com/ostafen/clover/v2
 
-go 1.20
+go 1.13
 
 require (
 	github.com/brianvoe/gofakeit/v6 v6.23.2
 	github.com/dgraph-io/badger/v4 v4.2.0
-<<<<<<< HEAD
-	github.com/gofrs/uuid/v5 v5.0.0
-=======
 	github.com/dgryski/go-farm v0.0.0-20200201041132-a6ae2369ad13 // indirect
 	github.com/dustin/go-humanize v1.0.1 // indirect
 	github.com/gofrs/uuid/v5 v5.0.0
@@ -16,38 +13,14 @@
 	github.com/golang/protobuf v1.5.3 // indirect
 	github.com/golang/snappy v0.0.4 // indirect
 	github.com/google/flatbuffers v23.5.26+incompatible // indirect
->>>>>>> e1ca1c7a
 	github.com/google/orderedcode v0.0.1
+	github.com/klauspost/compress v1.17.0 // indirect
+	github.com/kr/pretty v0.3.1 // indirect
+	github.com/rogpeppe/go-internal v1.11.0 // indirect
 	github.com/stretchr/testify v1.8.4
 	github.com/vmihailenco/msgpack/v5 v5.3.5
 	go.etcd.io/bbolt v1.3.7
-<<<<<<< HEAD
-)
-
-require (
-	github.com/cespare/xxhash/v2 v2.2.0 // indirect
-	github.com/davecgh/go-spew v1.1.1 // indirect
-	github.com/dgraph-io/ristretto v0.1.1 // indirect
-	github.com/dustin/go-humanize v1.0.0 // indirect
-	github.com/gogo/protobuf v1.3.2 // indirect
-	github.com/golang/glog v1.0.0 // indirect
-	github.com/golang/groupcache v0.0.0-20190702054246-869f871628b6 // indirect
-	github.com/golang/protobuf v1.5.2 // indirect
-	github.com/golang/snappy v0.0.3 // indirect
-	github.com/google/flatbuffers v1.12.1 // indirect
-	github.com/klauspost/compress v1.12.3 // indirect
-	github.com/kr/text v0.2.0 // indirect
-	github.com/pkg/errors v0.9.1 // indirect
-	github.com/pmezard/go-difflib v1.0.0 // indirect
-	github.com/vmihailenco/tagparser/v2 v2.0.0 // indirect
-	go.opencensus.io v0.22.5 // indirect
-	golang.org/x/net v0.7.0 // indirect
-	golang.org/x/sys v0.5.0 // indirect
-	google.golang.org/protobuf v1.28.1 // indirect
-	gopkg.in/yaml.v3 v3.0.1 // indirect
-=======
 	golang.org/x/net v0.15.0 // indirect
 	google.golang.org/protobuf v1.31.0 // indirect
 	gopkg.in/check.v1 v1.0.0-20201130134442-10cb98267c6c // indirect
->>>>>>> e1ca1c7a
 )