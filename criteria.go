--- conflicted
+++ resolved
@@ -2,10 +2,7 @@
 
 import (
 	"regexp"
-<<<<<<< HEAD
-=======
 	"strings"
->>>>>>> c271ca94
 
 	"github.com/ostafen/clover/encoding"
 )
@@ -66,20 +63,12 @@
 }
 
 func (f *field) Eq(value interface{}) *Criteria {
-	normalizedValue, err := encoding.Normalize(value)
-	if err != nil {
-		return &falseCriteria
-	}
-
-	return &Criteria{
-		p: func(doc *Document) bool {
-<<<<<<< HEAD
-=======
+	return &Criteria{
+		p: func(doc *Document) bool {
 			normalizedValue, err := encoding.Normalize(getFieldOrValue(doc, value))
 			if err != nil {
 				return false
 			}
->>>>>>> c271ca94
 			if !doc.Has(f.name) {
 				return false
 			}
@@ -89,80 +78,48 @@
 }
 
 func (f *field) Gt(value interface{}) *Criteria {
-	normValue, err := encoding.Normalize(value)
-	if err != nil {
-		return &falseCriteria
-	}
-
-	return &Criteria{
-		p: func(doc *Document) bool {
-<<<<<<< HEAD
-=======
-			normValue, err := encoding.Normalize(getFieldOrValue(doc, value))
-			if err != nil {
-				return false
-			}
->>>>>>> c271ca94
+	return &Criteria{
+		p: func(doc *Document) bool {
+			normValue, err := encoding.Normalize(getFieldOrValue(doc, value))
+			if err != nil {
+				return false
+			}
 			return compareValues(doc.Get(f.name), normValue) > 0
 		},
 	}
 }
 
 func (f *field) GtEq(value interface{}) *Criteria {
-	normValue, err := encoding.Normalize(value)
-	if err != nil {
-		return &falseCriteria
-	}
-
-	return &Criteria{
-		p: func(doc *Document) bool {
-<<<<<<< HEAD
-=======
-			normValue, err := encoding.Normalize(getFieldOrValue(doc, value))
-			if err != nil {
-				return false
-			}
->>>>>>> c271ca94
+	return &Criteria{
+		p: func(doc *Document) bool {
+			normValue, err := encoding.Normalize(getFieldOrValue(doc, value))
+			if err != nil {
+				return false
+			}
 			return compareValues(doc.Get(f.name), normValue) >= 0
 		},
 	}
 }
 
 func (f *field) Lt(value interface{}) *Criteria {
-	normValue, err := encoding.Normalize(value)
-	if err != nil {
-		return &falseCriteria
-	}
-
-	return &Criteria{
-		p: func(doc *Document) bool {
-<<<<<<< HEAD
-=======
-			normValue, err := encoding.Normalize(getFieldOrValue(doc, value))
-			if err != nil {
-				return false
-			}
->>>>>>> c271ca94
+	return &Criteria{
+		p: func(doc *Document) bool {
+			normValue, err := encoding.Normalize(getFieldOrValue(doc, value))
+			if err != nil {
+				return false
+			}
 			return compareValues(doc.Get(f.name), normValue) < 0
 		},
 	}
 }
 
 func (f *field) LtEq(value interface{}) *Criteria {
-	normValue, err := encoding.Normalize(value)
-	if err != nil {
-		return &falseCriteria
-	}
-
-	return &Criteria{
-		p: func(doc *Document) bool {
-<<<<<<< HEAD
-=======
-			normValue, err := encoding.Normalize(getFieldOrValue(doc, value))
-			if err != nil {
-				return false
-			}
->>>>>>> c271ca94
+	return &Criteria{
+		p: func(doc *Document) bool {
+			normValue, err := encoding.Normalize(getFieldOrValue(doc, value))
+			if err != nil {
+				return false
+			}
 			return compareValues(doc.Get(f.name), normValue) <= 0
 		},
 	}
@@ -181,14 +138,9 @@
 	return &Criteria{
 		p: func(doc *Document) bool {
 			docValue := doc.Get(f.name)
-<<<<<<< HEAD
-			for _, value := range normValues.([]interface{}) {
-				if compareValues(value, docValue) == 0 {
-=======
 			for _, v := range values {
 				normValue, err := encoding.Normalize(getFieldOrValue(doc, v))
 				if err == nil && compareValues(normValue, docValue) == 0 {
->>>>>>> c271ca94
 					return true
 				}
 			}
@@ -209,11 +161,7 @@
 
 			for _, elem := range elems {
 				found := false
-<<<<<<< HEAD
-				normElem, err := encoding.Normalize(elem)
-=======
 				normElem, err := encoding.Normalize(getFieldOrValue(doc, elem))
->>>>>>> c271ca94
 
 				if err == nil {
 					for _, val := range slice {
