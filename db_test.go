--- conflicted
+++ resolved
@@ -1257,8 +1257,6 @@
 		data := map[string]interface{}{
 			"SomeNumber": float64(0),
 			"SomeString": "aString",
-<<<<<<< HEAD
-=======
 		}
 
 		dataAsStruct := struct {
@@ -1364,85 +1362,6 @@
 			diverted := doc.Get("Statistics.Flights.Diverted").(float64)
 			cancelled := doc.Get("Statistics.Flights.Cancelled").(float64)
 			require.Greater(t, diverted, cancelled)
->>>>>>> c271ca94
-		}
-
-		dataAsStruct := struct {
-			SomeNumber int
-			SomeString string
-		}{0, "aString"}
-
-		doc := c.NewDocument()
-		doc.SetAll(map[string]interface{}{
-			"data": data,
-		})
-
-		_, err = db.InsertOne("myCollection", doc)
-		require.NoError(t, err)
-
-		queryDoc, err := db.Query("myCollection").Where(c.Field("data").Eq(dataAsStruct)).FindFirst()
-		require.NoError(t, err)
-
-		require.Equal(t, doc, queryDoc)
-	})
-}
-
-func TestCompareObjects2(t *testing.T) {
-	runCloverTest(t, "", nil, func(t *testing.T, db *c.DB) {
-		err := db.CreateCollection("myCollection")
-		require.NoError(t, err)
-
-		doc1 := c.NewDocumentOf(map[string]interface{}{
-			"data": map[string]interface{}{
-				"SomeNumber": float64(0),
-				"SomeString": "aString",
-			},
-		})
-
-		doc2 := c.NewDocumentOf(map[string]interface{}{
-			"data": map[string]interface{}{
-				"SomeNumber": float64(0),
-				"SomeStr":    "aString",
-			},
-		})
-
-		err = db.Insert("myCollection", doc1, doc2)
-		require.NoError(t, err)
-
-		docs, err := db.Query("myCollection").Sort(c.SortOption{Field: "data"}).FindAll()
-		require.NoError(t, err)
-		require.Len(t, docs, 2)
-
-		require.True(t, docs[0].Has("data.SomeStr"))
-	})
-}
-
-func TestCompareObjects3(t *testing.T) {
-	runCloverTest(t, "", nil, func(t *testing.T, db *c.DB) {
-		err := db.CreateCollection("myCollection")
-		require.NoError(t, err)
-
-		doc1 := c.NewDocumentOf(map[string]interface{}{
-			"data": map[string]interface{}{
-				"SomeNumber": float64(0),
-				"SomeString": "aString",
-			},
-		})
-
-		doc2 := c.NewDocumentOf(map[string]interface{}{
-			"data": map[string]interface{}{
-				"SomeNumber": float64(0),
-				"SomeString": "aStr",
-			},
-		})
-
-		err = db.Insert("myCollection", doc1, doc2)
-		require.NoError(t, err)
-
-		docs, err := db.Query("myCollection").Sort(c.SortOption{Field: "data"}).FindAll()
-		require.NoError(t, err)
-		require.Len(t, docs, 2)
-
-		require.Equal(t, docs[0].Get("data.SomeString"), "aStr")
+		}
 	})
 }