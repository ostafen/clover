--- conflicted
+++ resolved
@@ -63,11 +63,7 @@
 
 func runCloverTest(t *testing.T, test func(t *testing.T, db *c.DB)) {
 	for _, createDB := range getDBFactories() {
-<<<<<<< HEAD
-		dir, err := os.MkdirTemp(os.TempDir(), "clover-test")
-=======
 		dir, err := os.MkdirTemp("", "clover-test")
->>>>>>> e1ca1c7a
 		require.NoError(t, err)
 
 		db, err := createDB(dir)
@@ -410,12 +406,9 @@
 }
 
 func TestOpenExisting(t *testing.T) {
-<<<<<<< HEAD
-	dir := os.TempDir()
-=======
 	dir, err := os.MkdirTemp("", "clover-test")
->>>>>>> e1ca1c7a
 	defer os.RemoveAll(dir)
+	require.NoError(t, err)
 
 	db, err := c.Open(dir)
 	require.NoError(t, err)
@@ -436,17 +429,14 @@
 }
 
 func TestReloadIndex(t *testing.T) {
-<<<<<<< HEAD
-	dir := os.TempDir()
-=======
 	dir, err := os.MkdirTemp("", "clover-test")
->>>>>>> e1ca1c7a
 	defer os.RemoveAll(dir)
+	require.NoError(t, err)
 
 	db, err := c.Open(dir)
 	require.NoError(t, err)
 
-	_ = db.CreateCollection("myCollection")
+	db.CreateCollection("myCollection")
 
 	doc := d.NewDocument()
 	doc.Set("hello", "clover!")
@@ -1200,18 +1190,11 @@
 
 func TestExportAndImportCollection(t *testing.T) {
 	runCloverTest(t, func(t *testing.T, db *c.DB) {
-		var err error
-
-		require.NoError(t, loadFromJson(db, todosPath, &TodoModel{}))
-
-<<<<<<< HEAD
-		exportPath, err := os.MkdirTemp(os.TempDir(), "")
-=======
+		require.NoError(t, loadFromJson(db, todosPath, &TodoModel{}))
+
 		exportPath, err := os.MkdirTemp("", "export-dir")
 		require.NoError(t, err)
->>>>>>> e1ca1c7a
 		defer os.RemoveAll(exportPath)
-		require.NoError(t, err)
 
 		exportFilePath := exportPath + "todos.json"
 		err = db.ExportCollection("todos", exportFilePath)
